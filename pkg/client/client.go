package client

import (
	"bytes"
	"crypto/sha256"
	"encoding/base64"
	"encoding/hex"
	"encoding/json"
	"fmt"
	"io"
	"log/slog"
	"net/http"
	"os"

	"github.com/SUSE/telemetry/pkg/config"
	telemetrylib "github.com/SUSE/telemetry/pkg/lib"
	"github.com/SUSE/telemetry/pkg/restapi"
	"github.com/SUSE/telemetry/pkg/types"
	"github.com/SUSE/telemetry/pkg/utils"
)

const (
	//CONFIG_DIR  = "/etc/susetelemetry"
	CONFIG_DIR      = "/tmp/susetelemetry"
	CONFIG_PATH     = CONFIG_DIR + "/config.yaml"
	AUTH_PATH       = CONFIG_DIR + "/auth.json"
	INSTANCEID_PATH = CONFIG_DIR + "/instanceid"
)

type TelemetryAuth struct {
	ClientId  int64                    `json:"clientId"`
	Token     types.TelemetryAuthToken `json:"token"`
	IssueDate types.TelemetryTimeStamp `json:"issueDate"`

	tokenSha256 types.TelemetryAuthToken
}

func (t *TelemetryAuth) TokenSha256(token types.TelemetryAuthToken) types.TelemetryAuthToken {
	if t.tokenSha256 != "" {
		return t.tokenSha256
	}

	hash := sha256.New()
	hash.Write([]byte(token))
	hashedToken := types.TelemetryAuthToken(hex.EncodeToString(hash.Sum(nil)))
	t.tokenSha256 = hashedToken

	return t.tokenSha256
}

type TelemetryClient struct {
	cfg       *config.Config
	auth      TelemetryAuth
	processor telemetrylib.TelemetryProcessor
}

func NewTelemetryClient(cfg *config.Config) (tc *TelemetryClient, err error) {
	tc = &TelemetryClient{cfg: cfg}
	tc.processor, err = telemetrylib.NewTelemetryProcessor(&cfg.DataStores)
	return
}

func ensureInstanceIdExists(instIdPath string) error {

	slog.Info("ensuring existence of instIdPath", slog.String("instIdPath", instIdPath))
	_, err := os.Stat(instIdPath)
	if !os.IsNotExist(err) {
		return nil
	}

	// For now generate an instanceId as a base64 encoded timestamp
	now := types.Now().String()
	instId := make([]byte, base64.StdEncoding.EncodedLen(len(now)))
	base64.StdEncoding.Encode(instId, []byte(now))

	err = os.WriteFile(instIdPath, instId, 0600)
	if err != nil {
		slog.Error(
			"failed to write instId to instIdPath",
			slog.String("instId", string(instId)),
			slog.String("instIdPath", instIdPath),
			slog.String("err", err.Error()),
		)
	}

	return nil
}

func (tc *TelemetryClient) Processor() telemetrylib.TelemetryProcessor {
	// may want to just make the processor a public field
	return tc.processor
}

func (tc *TelemetryClient) AuthPath() string {
	// hard coded for now, possibly make a config option
	return AUTH_PATH
}

func (tc *TelemetryClient) InstIdPath() string {
	// hard coded for now, possibly make a config option
	return INSTANCEID_PATH
}

func (tc *TelemetryClient) getInstanceId() (instId []byte, err error) {
	instIdPath := tc.InstIdPath()

	err = ensureInstanceIdExists(instIdPath)
	if err != nil {
		return
	}

	instId, err = os.ReadFile(instIdPath)
	if err != nil {
		slog.Error(
			"failed to read instId file",
			slog.String("instIdPath", instIdPath),
			slog.String("err", err.Error()),
		)
	} else {
		slog.Info("successfully read instId file", slog.String("instId", string(instId)))
	}

	return
}

func (tc *TelemetryClient) loadTelemetryAuth() (err error) {
	authPath := tc.AuthPath()

	slog.Info("Checking auth file existence", slog.String("authPath", authPath))
	_, err = os.Stat(authPath)
	if os.IsNotExist(err) {
		slog.Error(
			"unable to find auth file",
			slog.String("authPath", authPath),
			slog.String("err", err.Error()),
		)
		return
	}

	authContent, err := os.ReadFile(authPath)
	if err != nil {
		slog.Error(
			"failed to read contents of auth file",
			slog.String("authPath", authPath),
			slog.String("err", err.Error()),
		)
		return
	}

	err = json.Unmarshal(authContent, &tc.auth)
	if err != nil {
		slog.Error(
			"failed to JSON unmarshal auth file contents",
			slog.String("authPath", authPath),
			slog.String("authContent", string(authContent)),
			slog.String("err", err.Error()),
		)
		return
	}

	if tc.auth.ClientId == 0 {
		err = fmt.Errorf("invalid client id")
		slog.Error(
			"invalid auth",
			slog.String("authPath", authPath),
			slog.String("authContent", string(authContent)),
			slog.String("err", err.Error()),
		)
		return
	}

	if tc.auth.Token == "" {
		err = fmt.Errorf("empty token value")
		slog.Error(
			"invalid auth",
			slog.String("authPath", authPath),
			slog.String("authContent", string(authContent)),
			slog.String("err", err.Error()),
		)
		return
	}

	_ = tc.auth.TokenSha256(tc.auth.Token)

	return
}

func (tc *TelemetryClient) saveTelemetryAuth() (err error) {
	authPath := tc.AuthPath()

	taJSON, err := json.Marshal(&tc.auth)
	if err != nil {
		slog.Error("failed to JSON marshal TelemetryAuth", slog.String("err", err.Error()))
		return
	}

	err = os.WriteFile(authPath, taJSON, 0600)
	if err != nil {
		slog.Error(
			"failed to write JSON marshalled TelemetryAuth",
			slog.String("authPath", authPath),
			slog.String("err", err.Error()),
		)
	}

	return
}

func (tc *TelemetryClient) submitReport(report *telemetrylib.TelemetryReport) (err error) {
	// submit a telemetry report
	var trReq restapi.TelemetryReportRequest
	trReq.TelemetryReport = *report
	reqBodyJSON, err := json.Marshal(&trReq)
	if err != nil {
		slog.Error("failed to JSON marshal trReq", slog.String("err", err.Error()))
		return
	}

	reqUrl := tc.cfg.TelemetryBaseURL + "/report"
	reqBuf := bytes.NewBuffer(reqBodyJSON)
	req, err := http.NewRequest("POST", reqUrl, reqBuf)
	if err != nil {
		slog.Error("failed to create new HTTP request for telemetry report", slog.String("err", err.Error()))
		return
	}

	req.Header.Add("Content-Type", "application/json")
	req.Header.Add("X-AuthToken", string(tc.auth.TokenSha256(tc.auth.Token)))

	httpClient := http.DefaultClient
	resp, err := httpClient.Do(req)
	if err != nil {
		slog.Error("failed HTTP POST telemetry report request", slog.String("err", err.Error()))
		return
	}
	defer resp.Body.Close()

	respBody, err := io.ReadAll(resp.Body)
	if err != nil {
		slog.Error("failed to read telemetry report response body", slog.String("err", err.Error()))
		return
	}

	if resp.StatusCode != http.StatusOK {
		slog.Error("failed to submit report", slog.String("respBody", string(respBody)))
		return
	}

	var trResp restapi.TelemetryReportResponse
	err = json.Unmarshal(respBody, &trResp)
	if err != nil {
		slog.Error("failed to JSON unmarshal telemetry report response body content", slog.String("err", err.Error()))
		return
	}

	slog.Info(
		"successfully submitted report",
		slog.String("report", report.Header.ReportId),
		slog.String("processing", trResp.ProcessingInfo()),
	)
	return
}

func (tc *TelemetryClient) Register() (err error) {
	// get the saved TelemetryAuth, returning success if found
	err = tc.loadTelemetryAuth()
	if err == nil {
		slog.Info("telemetry auth found, client already registered, skipping", slog.Int64("clientId", tc.auth.ClientId))
		return
	}

	// get the instanceId, failing if it can't be retrieved
	instId, err := tc.getInstanceId()
	if err != nil {
		return
	}

	// register the system as a client
	var crReq restapi.ClientRegistrationRequest
	crReq.ClientInstanceId = string(instId)
	reqBodyJSON, err := json.Marshal(&crReq)
	if err != nil {
		slog.Error(
			"failed to JSON marshal crReq",
			slog.String("err", err.Error()),
		)
		return
	}

	reqUrl := tc.cfg.TelemetryBaseURL + "/register"
	reqBuf := bytes.NewBuffer(reqBodyJSON)
	req, err := http.NewRequest("POST", reqUrl, reqBuf)
	if err != nil {
		slog.Error(
			"failed to create new HTTP request for client registration",
			slog.String("err", err.Error()),
		)
		return
	}

	req.Header.Add("Content-Type", "application/json")

	httpClient := http.DefaultClient
	resp, err := httpClient.Do(req)
	if err != nil {
		slog.Error(
			"failed to HTTP POST client registration request",
			slog.String("err", err.Error()),
		)
		return
	}
	defer resp.Body.Close()

	respBody, err := io.ReadAll(resp.Body)
	if err != nil {
		slog.Error(
			"failed to read client registration response body",
			slog.String("err", err.Error()),
		)
		return
	}

	// TODO: Handle http.StatusConflict (409) as needing to regenerate instId
	if resp.StatusCode != http.StatusOK {
		err = fmt.Errorf("client registration failed: %s", string(respBody))
		return
	}

	var crResp restapi.ClientRegistrationResponse
	err = json.Unmarshal(respBody, &crResp)
	if err != nil {
		slog.Error(
			"failed to JSON unmarshal client registration response body content",
			slog.String("err", err.Error()),
		)
		return
	}

	tc.auth.ClientId = crResp.ClientId
	tc.auth.Token = types.TelemetryAuthToken(crResp.AuthToken)
	tc.auth.IssueDate, err = types.TimeStampFromString(crResp.IssueDate)
	if err != nil {
		slog.Error(
			"failed to parse issueDate as a timestamp",
			slog.String("issueDate", crResp.IssueDate),
			slog.String("err", err.Error()),
		)
		return
	}

	err = tc.saveTelemetryAuth()
	if err != nil {
		slog.Error(
			"failed to save TelemetryAuth",
			slog.String("err", err.Error()),
		)
		return
	}

	slog.Info(
		"successfully registered as client",
		slog.Int64("clientId", tc.auth.ClientId),
	)

	return nil
}

func (tc *TelemetryClient) Generate(telemetry types.TelemetryType, content []byte, tags types.Tags) error {
	// Enforce size limits
	_, err := telemetrylib.NewTelemetryDataLimits(content)
	if err != nil {
		return err
	}

	// Add telemetry data item to DataItem data store
<<<<<<< HEAD
	log.Printf("Generated Telemetry:\nName: %q\nTags: %v\nContent: %s\nSize: %v\n",
		telemetry, tags, content, utils.HumanReadableSize(content))
	tc.processor.AddData(telemetry, content, tags)

	return nil
=======
	slog.Info(
		"Generated Telemetry",
		slog.String("name", telemetry.String()),
		slog.String("tags", tags.String()),
		slog.String("content", string(content)),
	)

	return tc.processor.AddData(telemetry, content, tags)
>>>>>>> 86ad051a
}

func (tc *TelemetryClient) CreateBundles(tags types.Tags) error {
	// Bundle existing telemetry data items found in DataItem data store into one or more bundles in the Bundle data store
	slog.Info("Bundle", slog.String("Tags", tags.String()))
	tc.processor.GenerateBundle(tc.auth.ClientId, tc.cfg.CustomerID, tags)

	return nil
}

func (tc *TelemetryClient) CreateReports(tags types.Tags) (err error) {
	// Generate reports from available bundles
	slog.Info("CreateReports", slog.String("Tags", tags.String()))
	tc.processor.GenerateReport(tc.auth.ClientId, tags)

	return
}

func (tc *TelemetryClient) Submit() (err error) {
	// fail if the client is not registered

	err = tc.loadTelemetryAuth()
	if err != nil {
		return
	}

	// retrieve available reports
	reportRows, err := tc.processor.GetReportRows()
	if err != nil {
		return
	}

	// submit each available report
	for _, reportRow := range reportRows {

		report, err := tc.processor.ToReport(reportRow)
		if err != nil {
			return fmt.Errorf("failed to convert report %q: %s", reportRow.ReportId, err.Error())
		}

		if err := tc.submitReport(&report); err != nil {
			return fmt.Errorf("failed to submit report %q: %s", report.Header.ReportId, err.Error())
		}

		// delete the successfully submitted report
		tc.processor.DeleteReport(reportRow)
	}

	return nil
}<|MERGE_RESOLUTION|>--- conflicted
+++ resolved
@@ -16,7 +16,6 @@
 	telemetrylib "github.com/SUSE/telemetry/pkg/lib"
 	"github.com/SUSE/telemetry/pkg/restapi"
 	"github.com/SUSE/telemetry/pkg/types"
-	"github.com/SUSE/telemetry/pkg/utils"
 )
 
 const (
@@ -373,13 +372,6 @@
 	}
 
 	// Add telemetry data item to DataItem data store
-<<<<<<< HEAD
-	log.Printf("Generated Telemetry:\nName: %q\nTags: %v\nContent: %s\nSize: %v\n",
-		telemetry, tags, content, utils.HumanReadableSize(content))
-	tc.processor.AddData(telemetry, content, tags)
-
-	return nil
-=======
 	slog.Info(
 		"Generated Telemetry",
 		slog.String("name", telemetry.String()),
@@ -388,7 +380,6 @@
 	)
 
 	return tc.processor.AddData(telemetry, content, tags)
->>>>>>> 86ad051a
 }
 
 func (tc *TelemetryClient) CreateBundles(tags types.Tags) error {
