package utils

import (
	"bytes"
	"compress/gzip"
	"database/sql"
	"encoding/json"
	"fmt"
	"io"
	"log"

	"github.com/xyproto/randomstring"
)

func GenerateRandomString(length int) string {
	return randomstring.HumanFriendlyString(length)
}

func SerializeMap(m map[string]interface{}) (string, error) {
	jsonData, err := json.Marshal(m)
	if err != nil {
		return "", err
	}
	return string(jsonData), nil
}

func DeserializeMap(jsonStr string) (map[string]interface{}, error) {
	var m map[string]interface{}
	err := json.Unmarshal([]byte(jsonStr), &m)
	if err != nil {
		return nil, err
	}
	return m, nil
}

func CompressGZIP(data []byte) (compressedData []byte, err error) {
	var tmpBuffer bytes.Buffer

	encoder, err := gzip.NewWriterLevel(&tmpBuffer, gzip.BestCompression)
	if err != nil {
		return nil, err
	}
	defer encoder.Close()

	_, err = encoder.Write(data)
	if err != nil {
		return nil, err
	}

	if err := encoder.Close(); err != nil {
		return nil, err
	}

	return tmpBuffer.Bytes(), nil
}

func DecompressGZIP(compressedData []byte) (decompressedData []byte, err error) {
	tmpBuffer := bytes.NewBuffer(compressedData)
	reader, err := gzip.NewReader(tmpBuffer)
	if err != nil {
		return nil, err
	}
	defer reader.Close()

	decompressedData, err = io.ReadAll(reader)
	if err != nil {
		return nil, err
	}

	if err := reader.Close(); err != nil {
		return nil, err
	}

	return decompressedData, nil
}

<<<<<<< HEAD
func HumanReadableSize(data []byte) string {
	const unit = 1024
	size := len(data)
	if size < unit {
		return fmt.Sprintf("%d B", size)
	}
	div, exp := int64(unit), 0
	for n := size / unit; n >= unit; n /= unit {
		div *= unit
		exp++
	}
	return fmt.Sprintf("%.3f %ciB", float64(size)/float64(div), "KMGTPE"[exp])
=======
// TODO: Both CompressWhenNeeded and DecompressWhenNeeded should be methods in TelemetryData

// TODO: check if it's worth trying to compress the data prior to compressing it (e.g: using entropy algorithms)
// This would save some CPU usage client side
// TODO: have telemetry data type be passed in as a parameter to further check if we should compress data and which algorithm to use (e.g: deflate or gzip)
func CompressWhenNeeded(data []byte) (resultData []byte, compression *string, err error) {
	// 'compression' is inserted as a sql.NullString, hence it is returned as a nullable string
	var validStr string = "gzip"

	// check whether it's worth compressing
	const MIN_SIZE_DATA_COMPRESSION = 80
	if len(data) <= MIN_SIZE_DATA_COMPRESSION {
		return data, nil, nil
	}

	compressedData, err := CompressGZIP(data)
	if err != nil {
		return data, nil, err
	}

	if len(data) <= len(compressedData) {
		return data, nil, nil
	}

	return compressedData, &validStr, nil
}

// TODO: have telemetry data type be passed in as a parameter to further check if we should decompress data and which algorithm to use (e.g: deflate or gzip)
func DecompressWhenNeeded(data []byte, compression sql.NullString) (resultData []byte, err error) {
	if compression.Valid {
		resultData, err = DecompressGZIP(data)
		if err != nil {
			log.Fatal(err)
		}
		return resultData, nil
	}
	return data, nil
>>>>>>> 86ad051a
}<|MERGE_RESOLUTION|>--- conflicted
+++ resolved
@@ -7,7 +7,6 @@
 	"encoding/json"
 	"fmt"
 	"io"
-	"log"
 
 	"github.com/xyproto/randomstring"
 )
@@ -74,20 +73,6 @@
 	return decompressedData, nil
 }
 
-<<<<<<< HEAD
-func HumanReadableSize(data []byte) string {
-	const unit = 1024
-	size := len(data)
-	if size < unit {
-		return fmt.Sprintf("%d B", size)
-	}
-	div, exp := int64(unit), 0
-	for n := size / unit; n >= unit; n /= unit {
-		div *= unit
-		exp++
-	}
-	return fmt.Sprintf("%.3f %ciB", float64(size)/float64(div), "KMGTPE"[exp])
-=======
 // TODO: Both CompressWhenNeeded and DecompressWhenNeeded should be methods in TelemetryData
 
 // TODO: check if it's worth trying to compress the data prior to compressing it (e.g: using entropy algorithms)
@@ -120,10 +105,23 @@
 	if compression.Valid {
 		resultData, err = DecompressGZIP(data)
 		if err != nil {
-			log.Fatal(err)
+			return data, err
 		}
 		return resultData, nil
 	}
 	return data, nil
->>>>>>> 86ad051a
+}
+
+func HumanReadableSize(data []byte) string {
+	const unit = 1024
+	size := len(data)
+	if size < unit {
+		return fmt.Sprintf("%d B", size)
+	}
+	div, exp := int64(unit), 0
+	for n := size / unit; n >= unit; n /= unit {
+		div *= unit
+		exp++
+	}
+	return fmt.Sprintf("%.3f %ciB", float64(size)/float64(div), "KMGTPE"[exp])
 }